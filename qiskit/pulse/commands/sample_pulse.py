--- conflicted
+++ resolved
@@ -34,12 +34,9 @@
 
         super(SamplePulse, self).__init__(duration=len(samples), name=_name)
 
-<<<<<<< HEAD
-=======
         if np.any(np.abs(samples) > 1):
             raise CommandsError('Absolute value of pulse envelope amplitude exceeds 1.')
 
->>>>>>> 555e60fb
         self.samples = samples
 
     def draw(self, **kwargs):
