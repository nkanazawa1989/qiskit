--- conflicted
+++ resolved
@@ -10,11 +10,7 @@
 """
 
 from qiskit.pulse.channels import OutputChannel
-<<<<<<< HEAD
-from qiskit.pulse.common.interfaces import Instruction
-=======
 from qiskit.pulse.common.command_schedule import PrimitiveInstruction
->>>>>>> c622c06f
 from qiskit.pulse.common.timeslots import Interval, Timeslot, TimeslotOccupancy
 from qiskit.pulse.exceptions import PulseError
 from .pulse_command import PulseCommand
@@ -60,16 +56,11 @@
     def __call__(self, channel: OutputChannel) -> 'PersistentValueInstruction':
         return PersistentValueInstruction(self, channel)
 
-<<<<<<< HEAD
-
-class PersistentValueInstruction(Instruction):
-=======
     def __rshift__(self, channel: OutputChannel) -> 'PersistentValueInstruction':
         return PersistentValueInstruction(self, channel)
 
 
 class PersistentValueInstruction(PrimitiveInstruction):
->>>>>>> c622c06f
     """Pulse to keep persistent value. """
 
     def __init__(self, command: PersistentValue, channel: OutputChannel):
