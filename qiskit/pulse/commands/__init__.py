--- conflicted
+++ resolved
@@ -7,15 +7,6 @@
 
 """Command classes for pulse."""
 
-<<<<<<< HEAD
-from .acquire import Acquire, AcquireInstruction
-from .frame_change import FrameChange, FrameChangeInstruction
-from .meas_opts import Discriminator, Kernel
-from .persistent_value import PersistentValue, PersistentValueInstruction
-from .pulse_command import PulseCommand
-from .pulse_decorators import functional_pulse
-from .sample_pulse import SamplePulse, DriveInstruction
-=======
 from .acquire import Acquire
 from .frame_change import FrameChange
 from .meas_opts import Discriminator, Kernel
@@ -23,5 +14,4 @@
 from .pulse_command import PulseCommand
 from .pulse_decorators import functional_pulse
 from .sample_pulse import SamplePulse
->>>>>>> c622c06f
 from .snapshot import Snapshot