# -*- coding: utf-8 -*-

# Copyright 2019, IBM.
#
# This source code is licensed under the Apache License, Version 2.0 found in
# the LICENSE.txt file in the root directory of this source tree.

"""
Acquire.
"""
from typing import Union, List

<<<<<<< HEAD
from qiskit.pulse.channels import Qubit, MemorySlot, RegisterSlot
from qiskit.pulse.common.interfaces import Instruction
from qiskit.pulse.common.timeslots import Interval, Timeslot, TimeslotOccupancy
from qiskit.pulse.exceptions import PulseError
from .meas_opts import Discriminator, Kernel
=======
from qiskit.pulse.exceptions import CommandsError
from .meas_opts import MeasOpts
>>>>>>> 04a48b98
from .pulse_command import PulseCommand


class Acquire(PulseCommand):
    """Acquire."""

    def __init__(self, duration, discriminator=None, kernel=None):
        """Create new acquire command.

        Args:
            duration (int): Duration of acquisition.
            discriminator (Discriminator): Discriminators to be used
                (from the list of available discriminator) if the measurement level is 2.
            kernel (Kernel): The data structures defining the measurement kernels
                to be used (from the list of available kernels) and set of parameters
                (if applicable) if the measurement level is 1 or 2.

        Raises:
<<<<<<< HEAD
            PulseError: when invalid discriminator or kernel object is input.
        """

        super().__init__(duration=duration, name='acquire')
=======
            CommandsError: when invalid discriminator or kernel object is input.
        """

        super(Acquire, self).__init__(duration=duration)
>>>>>>> 04a48b98

        if discriminator:
            if isinstance(discriminator, Discriminator):
                self.discriminator = discriminator
            else:
<<<<<<< HEAD
                raise PulseError('Invalid discriminator object is specified.')
=======
                raise CommandsError('Invalid discriminator object is specified.')
>>>>>>> 04a48b98
        else:
            self.discriminator = Discriminator()

        if kernel:
            if isinstance(kernel, Kernel):
                self.kernel = kernel
            else:
<<<<<<< HEAD
                raise PulseError('Invalid kernel object is specified.')
=======
                raise CommandsError('Invalid kernel object is specified.')
>>>>>>> 04a48b98
        else:
            self.kernel = Kernel()

    def __eq__(self, other):
        """Two Acquires are the same if they are of the same type
        and have the same kernel and discriminator.

        Args:
            other (Acquire): Other Acquire

        Returns:
            bool: are self and other equal.
        """
        if type(self) is type(other) and \
                self.kernel == other.kernel and \
                self.discriminator == other.discriminator:
            return True
        return False

    def __repr__(self):
        return '%s(%s, duration=%d, kernel=%s, discriminator=%s)' % \
               (self.__class__.__name__, self.name, self.duration,
                self.kernel.name, self.discriminator.name)

    def __call__(self,
                 qubits: Union[Qubit, List[Qubit]],
                 mem_slots: Union[MemorySlot, List[MemorySlot]],
                 reg_slots: Union[RegisterSlot, List[RegisterSlot]] = None) -> 'AcquireInstruction':
        return AcquireInstruction(self, qubits, mem_slots, reg_slots)


class AcquireInstruction(Instruction):
    """Pulse to acquire measurement result. """

    def __init__(self,
                 command: Acquire,
                 qubits: Union[Qubit, List[Qubit]],
                 mem_slots: Union[MemorySlot, List[MemorySlot]],
                 reg_slots: Union[RegisterSlot, List[RegisterSlot]] = None):
        if isinstance(qubits, Qubit):
            qubits = [qubits]
        if isinstance(mem_slots, MemorySlot):
            mem_slots = [mem_slots]
        if reg_slots:
            if isinstance(reg_slots, RegisterSlot):
                reg_slots = [reg_slots]
            if len(qubits) != len(reg_slots):
                raise PulseError("#reg_slots must be equals to #qubits")
        else:
            reg_slots = []
        self._command = command
        self._acquire_channels = [q.acquire for q in qubits]
        self._mem_slots = mem_slots
        self._reg_slots = reg_slots
        # TODO: more precise time-slots
        slots = [Timeslot(Interval(0, command.duration), q.acquire) for q in qubits]
        slots.extend([Timeslot(Interval(0, command.duration), mem) for mem in mem_slots])
        self._occupancy = TimeslotOccupancy(slots)

    @property
    def duration(self):
        return self._command.duration

    @property
    def occupancy(self):
        return self._occupancy

    @property
    def command(self):
        """Acquire command. """
        return self._command

    @property
    def acquire_channels(self):
        """Acquire channels. """
        return self._acquire_channels

    @property
    def mem_slots(self):
        """MemorySlots. """
        return self._mem_slots

    @property
    def reg_slots(self):
        """RegisterSlots. """
        return self._reg_slots

    def __repr__(self):
        return '%s >> #AcquireChannel=%d' % (self._command, len(self._acquire_channels))<|MERGE_RESOLUTION|>--- conflicted
+++ resolved
@@ -10,16 +10,11 @@
 """
 from typing import Union, List
 
-<<<<<<< HEAD
 from qiskit.pulse.channels import Qubit, MemorySlot, RegisterSlot
 from qiskit.pulse.common.interfaces import Instruction
 from qiskit.pulse.common.timeslots import Interval, Timeslot, TimeslotOccupancy
 from qiskit.pulse.exceptions import PulseError
 from .meas_opts import Discriminator, Kernel
-=======
-from qiskit.pulse.exceptions import CommandsError
-from .meas_opts import MeasOpts
->>>>>>> 04a48b98
 from .pulse_command import PulseCommand
 
 
@@ -38,27 +33,15 @@
                 (if applicable) if the measurement level is 1 or 2.
 
         Raises:
-<<<<<<< HEAD
             PulseError: when invalid discriminator or kernel object is input.
         """
-
-        super().__init__(duration=duration, name='acquire')
-=======
-            CommandsError: when invalid discriminator or kernel object is input.
-        """
-
-        super(Acquire, self).__init__(duration=duration)
->>>>>>> 04a48b98
+        super().__init__(duration=duration)
 
         if discriminator:
             if isinstance(discriminator, Discriminator):
                 self.discriminator = discriminator
             else:
-<<<<<<< HEAD
                 raise PulseError('Invalid discriminator object is specified.')
-=======
-                raise CommandsError('Invalid discriminator object is specified.')
->>>>>>> 04a48b98
         else:
             self.discriminator = Discriminator()
 
@@ -66,11 +49,7 @@
             if isinstance(kernel, Kernel):
                 self.kernel = kernel
             else:
-<<<<<<< HEAD
                 raise PulseError('Invalid kernel object is specified.')
-=======
-                raise CommandsError('Invalid kernel object is specified.')
->>>>>>> 04a48b98
         else:
             self.kernel = Kernel()
 
