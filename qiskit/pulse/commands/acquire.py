--- conflicted
+++ resolved
@@ -104,14 +104,7 @@
                 raise PulseError("#reg_slots must be equals to #qubits")
         else:
             reg_slots = []
-<<<<<<< HEAD
 
-=======
-        self._command = command
-        self._qubits = qubits
-        self._mem_slots = mem_slots
-        self._reg_slots = reg_slots
->>>>>>> 3f990c43
         # TODO: more precise time-slots
         slots = [Timeslot(Interval(0, command.duration), q.acquire) for q in qubits]
         slots.extend([Timeslot(Interval(0, command.duration), mem) for mem in mem_slots])
@@ -124,11 +117,7 @@
 
     @property
     def qubits(self):
-<<<<<<< HEAD
         """Qubits to be acquired. """
-=======
-        """Acquire channels. """
->>>>>>> 3f990c43
         return self._qubits
 
     @property
@@ -142,8 +131,4 @@
         return self._reg_slots
 
     def __repr__(self):
-<<<<<<< HEAD
-        return '%4d: %s -> q%s' % (self._begin_time, self._command, [q.index for q in self._qubits])
-=======
-        return '%s >> q%s' % (self._command, [q.index for q in self._qubits])
->>>>>>> 3f990c43
+        return '%4d: %s -> q%s' % (self._begin_time, self._command, [q.index for q in self._qubits])