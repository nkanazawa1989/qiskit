--- conflicted
+++ resolved
@@ -163,24 +163,6 @@
                     experiments=experiments, header=qobj_header)
 
 
-<<<<<<< HEAD
-=======
-def _replaced_with_user_los(user_lo_dict, default_los):
-    """Return user LO frequencies replaced with `default_los`.
-    Args:
-        user_lo_dict(UserLoDict): dictionary of user's LO frequencies
-        default_los(List[float]): default LO frequencies to be replaced
-    Returns:
-        List: user LO frequencies
-    """
-    res = copy.copy(default_los)
-    for channel, user_lo in user_lo_dict.items():
-        res[channel.index] = user_lo
-
-    return res
-
-
->>>>>>> 6b843c58
 def assemble_schedules(schedules, dict_config, dict_header, converter=PulseQobjConverter):
     """Assembles a list of schedules into a qobj which can be run on a backend.
 
