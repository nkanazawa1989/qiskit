--- conflicted
+++ resolved
@@ -13,11 +13,7 @@
 import numpy as np
 
 from qiskit.pulse import (Acquire, FrameChange, PersistentValue,
-<<<<<<< HEAD
-                          Snapshot, Kernel, Discriminator, function)
-=======
                           Snapshot, Kernel, Discriminator, functional_pulse)
->>>>>>> 555e60fb
 from qiskit.test import QiskitTestCase
 
 
@@ -27,22 +23,12 @@
     def test_default(self):
         """Test default discriminator and kernel.
         """
-<<<<<<< HEAD
-
         kernel_opts = {
             'start_window': 0,
             'stop_window': 10
         }
         kernel = Kernel(name='boxcar', **kernel_opts)
 
-=======
-        kernel_opts = {
-            'start_window': 0,
-            'stop_window': 10
-        }
-        kernel = Kernel(name='boxcar', **kernel_opts)
-
->>>>>>> 555e60fb
         discriminator_opts = {
             'neighborhoods': [{'qubits': 1, 'channels': 1}],
             'cal': 'coloring',
@@ -65,32 +51,20 @@
     def test_default(self):
         """Test default frame change.
         """
-<<<<<<< HEAD
-        fc_command = FrameChange(phase=1.57-0.785j)
-=======
         fc_command = FrameChange(phase=1.57 - 0.785j)
->>>>>>> 555e60fb
 
         self.assertEqual(fc_command.phase, 1.57-0.785j)
         self.assertEqual(fc_command.duration, 0)
 
 
-<<<<<<< HEAD
-class TestFunction(QiskitTestCase):
-=======
 class TestFunctionalPulse(QiskitTestCase):
->>>>>>> 555e60fb
     """SamplePulse tests."""
 
     def test_gaussian(self):
         """Test gaussian pulse.
         """
 
-<<<<<<< HEAD
-        @function
-=======
         @functional_pulse
->>>>>>> 555e60fb
         def gaussian(duration, amp, t0, sig):
             x = np.linspace(0, duration - 1, duration)
             return amp * np.exp(-(x - t0) ** 2 / sig ** 2)
@@ -113,11 +87,7 @@
     def test_default(self):
         """Test default persistent value.
         """
-<<<<<<< HEAD
-        pv_command = PersistentValue(value=0.5-0.5j)
-=======
         pv_command = PersistentValue(value=0.5 - 0.5j)
->>>>>>> 555e60fb
 
         self.assertEqual(pv_command.value, 0.5-0.5j)
         self.assertEqual(pv_command.duration, 0)
