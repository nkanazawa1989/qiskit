--- conflicted
+++ resolved
@@ -8,12 +8,8 @@
 # pylint: disable=invalid-name,unexpected-keyword-arg
 
 """Test cases for the pulse schedule."""
-<<<<<<< HEAD
+import pprint
 import unittest
-import numpy as np
-=======
->>>>>>> 063ad9a1
-import pprint
 import numpy as np
 
 from qiskit.pulse.channels import DeviceSpecification, Qubit
